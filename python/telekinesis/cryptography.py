import base64
import ujson
import os
import time

from cryptography.hazmat.primitives.asymmetric import ec, utils
from cryptography.hazmat.backends import default_backend
from cryptography.hazmat.primitives import hashes, serialization
from cryptography.hazmat.primitives.ciphers import Cipher, algorithms, modes
from cryptography.exceptions import InvalidSignature


class PrivateKey:
    def __init__(self, key_file=None, password=None):
        if key_file and os.path.exists(key_file):
            with open(key_file, "rb") as kf:
                data = kf.read()
            self.key = PrivateKey.from_private_serial(data, password).key
            return

        self.key = ec.generate_private_key(curve=ec.SECP256R1, backend=default_backend())

        if key_file:
            with open(key_file, "wb") as kf:
<<<<<<< HEAD
                enc = (
                    serialization.NoEncryption()
                    if password is None
                    else serialization.BestAvailableEncryption(password.encode())
                )
                data = self.key.private_bytes(
                    encoding=serialization.Encoding.PEM,
                    format=serialization.PrivateFormat.PKCS8,
                    encryption_algorithm=enc,
                )
                kf.write(data)
=======
                kf.write(self._private_serial(password))
>>>>>>> 163506fa

    def sign(self, m):
        signature = self.key.sign(m, ec.ECDSA(hashes.SHA256()))
        r, s = utils.decode_dss_signature(signature)
        return b"".join([x.to_bytes(32, "big") for x in (r, s)])

    def public_serial(self):
        Q = self.key.public_key().public_numbers()
        return base64.b64encode(b"".join([x.to_bytes(32, "big") for x in (Q.x, Q.y)])).decode()

    def _private_serial(self, password=None):
        enc = (
            serialization.NoEncryption()
            if password is None
            else serialization.BestAvailableEncryption(password.encode())
        )
        return self.key.private_bytes(
            encoding=serialization.Encoding.PEM, format=serialization.PrivateFormat.PKCS8, encryption_algorithm=enc,
        )

    @staticmethod
    def from_private_serial(data, password=None):
        out = PrivateKey()
        out.key = serialization.load_pem_private_key(
            data, None if password is None else password.encode(), default_backend()
        )
        return out

    def __getstate__(self):
        return {'private_serial': self._private_serial()}

    def __setstate__(self, state):
        self.key = PrivateKey.from_private_serial(state['private_serial']).key


class PublicKey:
    def __init__(self, public_serial):
        self.key = ec.EllipticCurvePublicKey.from_encoded_point(ec.SECP256R1(), b"\x04" + base64.b64decode(public_serial))

    def verify(self, raw_signature, message):
        r = int.from_bytes(raw_signature[:32], "big")
        s = int.from_bytes(raw_signature[32:], "big")

        signature = utils.encode_dss_signature(r, s)

        self.key.verify(signature, message, ec.ECDSA(hashes.SHA256()))


class SharedKey:
    def __init__(self, private_key, public_key):
        self.key = private_key.key.exchange(ec.ECDH(), public_key.key)

    def encrypt(self, message, nonce):
        encryptor = Cipher(algorithms.AES(self.key), modes.CTR(nonce), default_backend()).encryptor()

        return encryptor.update(message) + encryptor.finalize()

    def decrypt(self, ciphertext, nonce):
        decryptor = Cipher(algorithms.AES(self.key), modes.CTR(nonce), default_backend()).decryptor()

        return decryptor.update(ciphertext) + decryptor.finalize()


class Token:
    def __init__(
        self,
        issuer,
        brokers,
        receiver,
        asset,
        token_type,
        max_depth=None,
        valid_from=None,
        valid_until=None,
        fail_mode="CLOSED",
        metadata=None,
    ):
        self.issuer = issuer
        self.brokers = brokers
        self.receiver = receiver
        self.asset = asset
        self.token_type = token_type
        self.max_depth = max_depth
        self.valid_from = valid_from or time.time()
        self.valid_until = valid_until
        self.metadata = metadata or {}
        self.fail_mode = fail_mode
        self.signature = None

    def verify(self, signature):
        try:
            PublicKey(self.issuer).verify(base64.b64decode(signature.encode()), self._to_string().encode())
            self.signature = signature
            return True
        except InvalidSignature:
            return False

    def _to_dict(self):
        return {
            x: self.__getattribute__(x)
            for x in [
                "issuer",
                "brokers",
                "receiver",
                "asset",
                "token_type",
                "max_depth",
                "valid_from",
                "valid_until",
                "fail_mode",
                "metadata",
            ]
        }

    def _to_string(self):
        return ujson.dumps(self._to_dict(), escape_forward_slashes=False)

    def encode(self):
        if not self.signature:
            raise RuntimeError("You need to sign the token before encoding it")
        return self.signature + "." + self._to_string()

    def sign(self, signing_key):
        self.signature = base64.b64encode(signing_key.sign(self._to_string().encode())).decode()
        return self.signature

    def __repr__(self):
        return f"{self.issuer[:4]} - {self.signature and self.signature[:4]}: {self.receiver[:4]} ({self.asset[:4]})"

    @staticmethod
    def decode(string, verify=True):
        token = Token(**ujson.loads(string[string.find(".") + 1 :]))
        if not verify:
            token.signature = string.split(".")[0]
            return token
        if token.verify(string.split(".")[0]):
            return token
        raise InvalidSignature<|MERGE_RESOLUTION|>--- conflicted
+++ resolved
@@ -22,21 +22,7 @@
 
         if key_file:
             with open(key_file, "wb") as kf:
-<<<<<<< HEAD
-                enc = (
-                    serialization.NoEncryption()
-                    if password is None
-                    else serialization.BestAvailableEncryption(password.encode())
-                )
-                data = self.key.private_bytes(
-                    encoding=serialization.Encoding.PEM,
-                    format=serialization.PrivateFormat.PKCS8,
-                    encryption_algorithm=enc,
-                )
-                kf.write(data)
-=======
                 kf.write(self._private_serial(password))
->>>>>>> 163506fa
 
     def sign(self, m):
         signature = self.key.sign(m, ec.ECDSA(hashes.SHA256()))
