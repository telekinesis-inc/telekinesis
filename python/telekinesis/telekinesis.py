--- conflicted
+++ resolved
@@ -944,7 +944,6 @@
 
         return out
 
-<<<<<<< HEAD
     @staticmethod
     def _reuse(
         target,
@@ -956,24 +955,6 @@
         parent=None,
     ):
         kwargs = locals()
-=======
-    def __getstate__(self):
-        return {
-            'session': self._session,
-            'target': self._target,
-            'state': self._state,
-            'parent': self._parent,
-            'mask': self._mask,
-            'expose_tb': self._expose_tb,
-            'max_delegation_depth': self._max_delegation_depth,
-            'compile_signatures': self._compile_signatures
-        }
-
-    def __setstate__(self, state):
-        self.__dict__.update(Telekinesis._from_state(**state).__dict__)
-        # self._update_state(state['state'])
-
->>>>>>> 163506fa
 
         for tk in session.targets.get(id(target)) or []:
             if all((kwargs[x] == tk.__getattribute__("_" + x) for x in kwargs)):
